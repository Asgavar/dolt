// Copyright 2019-2020 Liquidata, Inc.
//
// Licensed under the Apache License, Version 2.0 (the "License");
// you may not use this file except in compliance with the License.
// You may obtain a copy of the License at
//
//     http://www.apache.org/licenses/LICENSE-2.0
//
// Unless required by applicable law or agreed to in writing, software
// distributed under the License is distributed on an "AS IS" BASIS,
// WITHOUT WARRANTIES OR CONDITIONS OF ANY KIND, either express or implied.
// See the License for the specific language governing permissions and
// limitations under the License.

package commands

import (
	"bufio"
	"bytes"
	"context"
	"fmt"
	"io"
	"os"
	"path/filepath"
	"strings"

	"github.com/abiosoft/readline"
	"github.com/fatih/color"
	"github.com/flynn-archive/go-shlex"
	"github.com/liquidata-inc/ishell"
	sqle "github.com/src-d/go-mysql-server"
	"github.com/src-d/go-mysql-server/sql"
	"gopkg.in/src-d/go-errors.v1"
	"vitess.io/vitess/go/vt/sqlparser"
	"vitess.io/vitess/go/vt/vterrors"

	"github.com/liquidata-inc/dolt/go/cmd/dolt/cli"
	"github.com/liquidata-inc/dolt/go/cmd/dolt/errhand"
	eventsapi "github.com/liquidata-inc/dolt/go/gen/proto/dolt/services/eventsapi/v1alpha1"
	"github.com/liquidata-inc/dolt/go/libraries/doltcore/doltdb"
	"github.com/liquidata-inc/dolt/go/libraries/doltcore/env"
	"github.com/liquidata-inc/dolt/go/libraries/doltcore/row"
	"github.com/liquidata-inc/dolt/go/libraries/doltcore/schema"
	dsql "github.com/liquidata-inc/dolt/go/libraries/doltcore/sql"
	dsqle "github.com/liquidata-inc/dolt/go/libraries/doltcore/sqle"
	"github.com/liquidata-inc/dolt/go/libraries/doltcore/table"
	"github.com/liquidata-inc/dolt/go/libraries/doltcore/table/pipeline"
	"github.com/liquidata-inc/dolt/go/libraries/doltcore/table/untyped"
	"github.com/liquidata-inc/dolt/go/libraries/doltcore/table/untyped/csv"
	"github.com/liquidata-inc/dolt/go/libraries/doltcore/table/untyped/fwt"
	"github.com/liquidata-inc/dolt/go/libraries/doltcore/table/untyped/nullprinter"
	"github.com/liquidata-inc/dolt/go/libraries/doltcore/table/untyped/tabular"
	"github.com/liquidata-inc/dolt/go/libraries/utils/argparser"
	"github.com/liquidata-inc/dolt/go/libraries/utils/filesys"
	"github.com/liquidata-inc/dolt/go/libraries/utils/iohelp"
	"github.com/liquidata-inc/dolt/go/libraries/utils/osutil"
	"github.com/liquidata-inc/dolt/go/store/types"
)

var sqlDocs = cli.CommandDocumentationContent{
	ShortDesc: "Runs a SQL query",
	LongDesc: "Runs a SQL query you specify. With no arguments, begins an interactive shell to run queries and view " +
		"the results. With the {{.EmphasisLeft}}-q{{.EmphasisRight}} option, runs the given query and prints any " +
		"results, then exits.\n" +
		"\n" +
		"By default, {{.EmphasisLeft}}-q{{.EmphasisRight}} executes a single statement. To execute multiple SQL " +
		"statements separated by semicolons, use {{.EmphasisLeft}}-b{{.EmphasisRight}} to enable batch mode. Queries can" +
		"be saved with {{.EmphasisLeft}}-s{{.EmphasisRight}}.\n" +
		"\n" +
		"Alternatively {{.EmpahasisLeft}}-x{{.EmphasisRight}} can be used to execute a saved query by name.\n" +
		"\n" +
		"Pipe SQL statements to dolt sql (no {{.EmphasisLeft}}-q{{.EmphasisRight}}) to execute a SQL import or update " +
		"script.\n" +
		"\n" +
		"Known limitations:\n" +
		"* No support for creating indexes\n" +
		"* No support for foreign keys\n" +
		"* No support for column constraints besides NOT NULL\n" +
		"* No support for default values\n" +
		"* Joins can only use indexes for two table joins. Three or more tables in a join query will use a non-indexed " +
		"join, which is very slow.",

	Synopsis: []string{
		"",
		"-q {{.LessThan}}query{{.GreaterThan}}",
		"-q {{.LessThan}}query;query{{.GreaterThan}} -b",
		"-q {{.LessThan}}query{{.GreaterThan}} -r {{.LessThan}}result format{{.GreaterThan}}",
		"-q {{.LessThan}}query{{.GreaterThan}} -s {{.LessThan}}name{{.GreaterThan}} -m {{.LessThan}}message{{.GreaterThan}}",
		"-x {{.LessThan}}name{{.GreaterThan}}",
		"--list-saved",
	},
}

const (
	queryFlag     = "query"
	formatFlag    = "result-format"
	saveFlag      = "save"
	executeFlag   = "execute"
	listSavedFlag = "list-saved"
	messageFlag   = "message"
	batchFlag     = "batch"
	welcomeMsg    = `# Welcome to the DoltSQL shell.
# Statements must be terminated with ';'.
# "exit" or "quit" (or Ctrl-D) to exit.`
)

type SqlCmd struct{}

// Name is returns the name of the Dolt cli command. This is what is used on the command line to invoke the command
func (cmd SqlCmd) Name() string {
	return "sql"
}

// Description returns a description of the command
func (cmd SqlCmd) Description() string {
	return "Run a SQL query against tables in repository."
}

// CreateMarkdown creates a markdown file containing the helptext for the command at the given path
func (cmd SqlCmd) CreateMarkdown(fs filesys.Filesys, path, commandStr string) error {
	ap := cmd.createArgParser()
	return CreateMarkdown(fs, path, cli.GetCommandDocumentation(commandStr, sqlDocs, ap))
}

func (cmd SqlCmd) createArgParser() *argparser.ArgParser {
	ap := argparser.NewArgParser()
	ap.SupportsString(queryFlag, "q", "SQL query to run", "Runs a single query and exits")
	ap.SupportsString(formatFlag, "r", "result output format", "How to format result output. Valid values are tabular, csv. Defaults to tabular. ")
	ap.SupportsString(saveFlag, "s", "saved query name", "Used with --query, save the query to the query catalog with the name provided. Saved queries can be examined in the dolt_query_catalog system table.")
	ap.SupportsString(executeFlag, "x", "saved query name", "Executes a saved query with the given name")
	ap.SupportsFlag(listSavedFlag, "l", "Lists all saved queries")
	ap.SupportsString(messageFlag, "m", "saved query description", "Used with --query and --save, saves the query with the descriptive message given. See also --name")
	ap.SupportsFlag(batchFlag, "b", "batch mode, to run more than one query with --query, separated by ';'. Piping input to sql with no arguments also uses batch mode")
	return ap
}

// EventType returns the type of the event to log
func (cmd SqlCmd) EventType() eventsapi.ClientEventType {
	return eventsapi.ClientEventType_SQL
}

// Exec executes the command
func (cmd SqlCmd) Exec(ctx context.Context, commandStr string, args []string, dEnv *env.DoltEnv) int {
	ap := cmd.createArgParser()
	help, usage := cli.HelpAndUsagePrinters(cli.GetCommandDocumentation(commandStr, sqlDocs, ap))

	apr := cli.ParseArgs(ap, args, help)
	err := validateSqlArgs(apr)
	if err != nil {
		return HandleVErrAndExitCode(errhand.VerboseErrorFromError(err), usage)
	}

	args = apr.Args()

	var verr errhand.VerboseError
	format := formatTabular
	if formatSr, ok := apr.GetValue(formatFlag); ok {
		format, verr = getFormat(formatSr)
		if verr != nil {
			return HandleVErrAndExitCode(errhand.VerboseErrorFromError(verr), usage)
		}
	}

	mrEnv := env.DoltEnvAsMultiEnv(dEnv)
	initialRoots, err := mrEnv.GetWorkingRoots(ctx)

	sqlCtx := sql.NewContext(ctx,
		sql.WithSession(dsqle.DefaultDoltSession()),
		sql.WithIndexRegistry(sql.NewIndexRegistry()),
		sql.WithViewRegistry(sql.NewViewRegistry()))

	var currentDB string
	roots := make(map[string]*doltdb.RootValue)
	for name, root := range initialRoots {
		roots[name] = root
		sqlCtx.SetCurrentDatabase(name)
		currentDB = name
	}

	if err != nil {
		return HandleVErrAndExitCode(err.(errhand.VerboseError), usage)
	}

	if query, queryOK := apr.GetValue(queryFlag); queryOK {
		batchMode := apr.Contains(batchFlag)

		if batchMode {
			batchInput := strings.NewReader(query)
			roots, verr = execBatch(sqlCtx, mrEnv, roots, batchInput, format)
		} else {
			roots, verr = execQuery(sqlCtx, mrEnv, roots, query, format)

			if verr != nil {
				return HandleVErrAndExitCode(verr, usage)
			}

			saveName := apr.GetValueOrDefault(saveFlag, "")

			if saveName != "" {
				saveMessage := apr.GetValueOrDefault(messageFlag, "")
				roots[currentDB], verr = saveQuery(ctx, roots[currentDB], dEnv, query, saveName, saveMessage)
			}
		}
	} else if savedQueryName, exOk := apr.GetValue(executeFlag); exOk {
		sq, err := dsqle.RetrieveFromQueryCatalog(ctx, roots[currentDB], savedQueryName)

		if err != nil {
			return HandleVErrAndExitCode(errhand.VerboseErrorFromError(err), usage)
		}

		cli.PrintErrf("Executing saved query '%s':\n%s\n", savedQueryName, sq.Query)
		roots, verr = execQuery(sqlCtx, mrEnv, roots, sq.Query, format)
	} else if apr.Contains(listSavedFlag) {
		hasQC, err := roots[currentDB].HasTable(ctx, doltdb.DoltQueryCatalogTableName)

		if err != nil {
			verr := errhand.BuildDError("error: Failed to read from repository.").AddCause(err).Build()
			return HandleVErrAndExitCode(verr, usage)
		}

		if !hasQC {
			return 0
		}

		query := "SELECT * FROM " + doltdb.DoltQueryCatalogTableName
		_, verr = execQuery(sqlCtx, mrEnv, roots, query, format)
	} else {
		// Run in either batch mode for piped input, or shell mode for interactive
		runInBatchMode := true
		fi, err := os.Stdin.Stat()

		if err != nil {
			if !osutil.IsWindows {
				return HandleVErrAndExitCode(errhand.BuildDError("Couldn't stat STDIN. This is a bug.").Build(), usage)
			}
		} else {
			runInBatchMode = fi.Mode()&os.ModeCharDevice == 0
		}

		if runInBatchMode {
			roots, verr = execBatch(sqlCtx, mrEnv, roots, os.Stdin, format)
		} else {
			roots, verr = execShell(sqlCtx, mrEnv, roots, format)
		}
	}

	if verr != nil {
		return HandleVErrAndExitCode(verr, usage)
	}

	// If the SQL session wrote a new root value, update the working set with it
	for name, origRoot := range initialRoots {
		root := roots[name]
		if origRoot != root {
			verr = UpdateWorkingWithVErr(dEnv, root)
		}
	}

	return HandleVErrAndExitCode(verr, usage)
}

func execShell(sqlCtx *sql.Context, mrEnv env.MultiRepoEnv, roots map[string]*doltdb.RootValue, format resultFormat) (map[string]*doltdb.RootValue, errhand.VerboseError) {
	dbs := CollectDBs(mrEnv, roots, false)
	se, err := newSqlEngine(sqlCtx, mrEnv, roots, format, dbs...)
	if err != nil {
		return nil, errhand.VerboseErrorFromError(err)
	}

	err = runShell(sqlCtx, se, mrEnv)
	if err != nil {
		return nil, errhand.BuildDError("unable to start shell").AddCause(err).Build()
	}

	newRoots, err := se.getRoots(sqlCtx)
	if err != nil {
		return nil, errhand.BuildDError("failed to get roots").AddCause(err).Build()
	}

	return newRoots, nil
}

func execBatch(sqlCtx *sql.Context, mrEnv env.MultiRepoEnv, roots map[string]*doltdb.RootValue, batchInput io.Reader, format resultFormat) (map[string]*doltdb.RootValue, errhand.VerboseError) {
	dbs := CollectDBs(mrEnv, roots, true)
	se, err := newSqlEngine(sqlCtx, mrEnv, roots, format, dbs...)
	if err != nil {
		return nil, errhand.VerboseErrorFromError(err)
	}

	err = runBatchMode(sqlCtx, se, batchInput)
	if err != nil {
		return nil, errhand.BuildDError("Error processing batch").Build()
	}

	newRoots, err := se.getRoots(sqlCtx)
	if err != nil {
		return nil, errhand.BuildDError("failed to get roots").AddCause(err).Build()
	}

	return newRoots, nil
}

func execQuery(sqlCtx *sql.Context, mrEnv env.MultiRepoEnv, roots map[string]*doltdb.RootValue, query string, format resultFormat) (map[string]*doltdb.RootValue, errhand.VerboseError) {
	dbs := CollectDBs(mrEnv, roots, false)
	se, err := newSqlEngine(sqlCtx, mrEnv, roots, format, dbs...)
	if err != nil {
		return nil, errhand.VerboseErrorFromError(err)
	}

	sqlSch, rowIter, err := processQuery(sqlCtx, query, se)
	if err != nil {
		verr := formatQueryError(query, err)
		return nil, verr
	}

	if rowIter != nil {
		defer rowIter.Close()
		err = se.prettyPrintResults(sqlCtx, sqlSch, rowIter)
		if err != nil {
			return nil, errhand.VerboseErrorFromError(err)
		}
	}

	newRoots, err := se.getRoots(sqlCtx)
	if err != nil {
		return nil, errhand.BuildDError("failed to get roots").AddCause(err).Build()
	}

	return newRoots, nil
}

// CollectDBs takes a MultiRepoEnv and creates Database objects from each environment and returns a slice of these
// objects.
func CollectDBs(mrEnv env.MultiRepoEnv, roots map[string]*doltdb.RootValue, batchMode bool) []dsqle.Database {
	dbs := make([]dsqle.Database, 0, len(mrEnv))
	_ = mrEnv.Iter(func(name string, dEnv *env.DoltEnv) (stop bool, err error) {
		root := roots[name]

		var db dsqle.Database
		if batchMode {
			db = dsqle.NewBatchedDatabase(name, root, dEnv.DoltDB, dEnv.RepoState)
		} else {
			db = dsqle.NewDatabase(name, root, dEnv.DoltDB, dEnv.RepoState)
		}

		dbs = append(dbs, db)
		return false, nil
	})

	return dbs
}

func formatQueryError(query string, err error) errhand.VerboseError {
	const (
		maxStatementLen     = 128
		maxPosWhenTruncated = 64
	)

	if se, ok := vterrors.AsSyntaxError(err); ok {
		verrBuilder := errhand.BuildDError("Error parsing SQL")
		verrBuilder.AddDetails(se.Message)

		statement := se.Statement
		position := se.Position

		prevLines := ""
		for {
			idxNewline := strings.IndexRune(statement, '\n')

			if idxNewline == -1 {
				break
			} else if idxNewline < position {
				position -= idxNewline + 1
				prevLines += statement[:idxNewline+1]
				statement = statement[idxNewline+1:]
			} else {
				statement = statement[:idxNewline]
				break
			}
		}

		if len(statement) > maxStatementLen {
			if position > maxPosWhenTruncated {
				statement = statement[position-maxPosWhenTruncated:]
				position = maxPosWhenTruncated
			}

			if len(statement) > maxStatementLen {
				statement = statement[:maxStatementLen]
			}
		}

		verrBuilder.AddDetails(prevLines + statement)

		marker := make([]rune, position+1)
		for i := 0; i < position; i++ {
			marker[i] = ' '
		}

		marker[position] = '^'
		verrBuilder.AddDetails(string(marker))

		return verrBuilder.Build()
	} else {
		return errhand.VerboseErrorFromError(err)
	}
}

func getFormat(format string) (resultFormat, errhand.VerboseError) {
	switch strings.ToLower(format) {
	case "tabular":
		return formatTabular, nil
	case "csv":
		return formatCsv, nil
	default:
		return formatTabular, errhand.BuildDError("Invalid argument for --result-format. Valid values are tabular,csv").Build()
	}
}

func validateSqlArgs(apr *argparser.ArgParseResults) error {
	_, query := apr.GetValue(queryFlag)
	_, save := apr.GetValue(saveFlag)
	_, msg := apr.GetValue(messageFlag)
	_, batch := apr.GetValue(batchFlag)
	_, list := apr.GetValue(listSavedFlag)
	_, execute := apr.GetValue(executeFlag)

	if len(apr.Args()) > 0 && !query {
		return errhand.BuildDError("Invalid Argument: use --query or -q to pass inline SQL queries").Build()
	}

	if execute {
		if list {
			return errhand.BuildDError("Invalid Argument: --execute|-x is not compatible with --list-saved").Build()
		} else if query {
			return errhand.BuildDError("Invalid Argument: --execute|-x is not compatible with --query|-q").Build()
		} else if msg {
			return errhand.BuildDError("Invalid Argument: --execute|-x is not compatible with --message|-m").Build()
		} else if save {
			return errhand.BuildDError("Invalid Argument: --execute|-x is not compatible with --save|-s").Build()
		}
	}

	if list {
		if execute {
			return errhand.BuildDError("Invalid Argument: --list-saved is not compatible with --executed|x").Build()
		} else if query {
			return errhand.BuildDError("Invalid Argument: --list-saved is not compatible with --query|-q").Build()
		} else if msg {
			return errhand.BuildDError("Invalid Argument: --list-saved is not compatible with --message|-m").Build()
		} else if save {
			return errhand.BuildDError("Invalid Argument: --list-saved is not compatible with --save|-s").Build()
		}
	}

	if batch {
		if !query {
			return errhand.BuildDError("Invalid Argument: --batch|-b must be used with --query|-q").Build()
		}
		if save || msg {
			return errhand.BuildDError("Invalid Argument: --batch|-b is not compatible with --save|-s or --message|-m").Build()
		}
	}

	if query {
		if !save && msg {
			return errhand.BuildDError("Invalid Argument: --message|-m is only used with --query|-q and --save|-s").Build()
		}
	} else {
		if save {
			return errhand.BuildDError("Invalid Argument: --save|-s is only used with --query|-q").Build()
		}
		if msg {
			return errhand.BuildDError("Invalid Argument: --message|-m is only used with --query|-q and --save|-s").Build()
		}
	}

	return nil
}

// Saves the query given to the catalog with the name and message given.
func saveQuery(ctx context.Context, root *doltdb.RootValue, dEnv *env.DoltEnv, query string, name string, message string) (*doltdb.RootValue, errhand.VerboseError) {
	_, newRoot, err := dsqle.NewQueryCatalogEntryWithNameAsID(ctx, root, name, query, message)
	if err != nil {
		return nil, errhand.BuildDError("Couldn't save query").AddCause(err).Build()
	}

	return newRoot, nil
}

// ScanStatements is a split function for a Scanner that returns each SQL statement in the input as a token. It doesn't
// work for strings that contain semi-colons. Supporting that requires implementing a state machine.
func scanStatements(data []byte, atEOF bool) (advance int, token []byte, err error) {
	if atEOF && len(data) == 0 {
		return 0, nil, nil
	}
	if i := bytes.IndexByte(data, ';'); i >= 0 {
		// We have a full ;-terminated line.
		return i + 1, data[0:i], nil
	}
	// If we're at EOF, we have a final, non-terminated line. Return it.
	if atEOF {
		return len(data), data, nil
	}
	// Request more data.
	return 0, nil, nil
}

// runBatchMode processes queries until EOF. The Root of the sqlEngine may be updated.
func runBatchMode(ctx *sql.Context, se *sqlEngine, input io.Reader) error {
	scanner := bufio.NewScanner(input)
	const maxCapacity = 512 * 1024
	buf := make([]byte, maxCapacity)
	scanner.Buffer(buf, maxCapacity)
	scanner.Split(scanStatements)

	var query string
	for scanner.Scan() {
		query += scanner.Text()
		if len(query) == 0 || query == "\n" {
			continue
		}
		if !batchInsertEarlySemicolon(query) {
			query += ";"
			// TODO: We should fix this problem by properly implementing a state machine for scanStatements
			continue
		}
		if err := processBatchQuery(ctx, query, se); err != nil {
			verr := formatQueryError(query, err)
			cli.PrintErrln(verr.Verbose())
			return err
		}
		query = ""
	}

	updateBatchInsertOutput()

	if err := scanner.Err(); err != nil {
		cli.Println(err.Error())
	}

	return flushBatchedEdits(ctx, se)
}

// batchInsertEarlySemicolon loops through a string to check if Scan stopped too early on a semicolon
func batchInsertEarlySemicolon(query string) bool {
	quotes := []uint8{'\'', '"'}
	midQuote := false
	queryLength := len(query)
	for i := 0; i < queryLength; i++ {
		for _, quote := range quotes {
			if query[i] == quote {
				i++
				midQuote = true
				inEscapeMode := false
				for ; i < queryLength; i++ {
					if inEscapeMode {
						inEscapeMode = false
					} else {
						if query[i] == quote {
							midQuote = false
							break
						} else if query[i] == '\\' {
							inEscapeMode = true
						}
					}
				}
				break
			}
		}
	}
	return !midQuote
}

// runShell starts a SQL shell. Returns when the user exits the shell. The Root of the sqlEngine may
// be updated by any queries which were processed.
func runShell(ctx *sql.Context, se *sqlEngine, mrEnv env.MultiRepoEnv) error {
	_ = iohelp.WriteLine(cli.CliOut, welcomeMsg)
	currentDB := ctx.Session.GetCurrentDatabase()
	currEnv := mrEnv[currentDB]

	// start the doltsql shell
	historyFile := filepath.Join(currEnv.GetDoltDir(), ".sqlhistory")
	rlConf := readline.Config{
		Prompt:                 "doltsql> ",
		Stdout:                 cli.CliOut,
		Stderr:                 cli.CliOut,
		HistoryFile:            historyFile,
		HistoryLimit:           500,
		HistorySearchFold:      true,
		DisableAutoSaveHistory: true,
	}
	shellConf := ishell.UninterpretedConfig{
		ReadlineConfig: &rlConf,
		QuitKeywords: []string{
			"quit", "exit", "quit()", "exit()",
		},
		LineTerminator: ";",
	}

	shell := ishell.NewUninterpreted(&shellConf)
	shell.SetMultiPrompt("      -> ")
	// TODO: update completer on create / drop / alter statements
	completer, err := newCompleter(ctx, currEnv)
	if err != nil {
		return err
	}

	shell.CustomCompleter(completer)

	shell.EOF(func(c *ishell.Context) {
		c.Stop()
	})

	shell.Interrupt(func(c *ishell.Context, count int, input string) {
		if count > 1 {
			c.Stop()
		} else {
			c.Println("Received SIGINT. Interrupt again to exit, or use ^D, quit, or exit")
		}
	})

	shell.Uninterpreted(func(c *ishell.Context) {
		query := c.Args[0]
		if len(strings.TrimSpace(query)) == 0 {
			return
		}

		if sqlSch, rowIter, err := processQuery(ctx, query, se); err != nil {
			verr := formatQueryError(query, err)
			shell.Println(verr.Verbose())
		} else if rowIter != nil {
			defer rowIter.Close()
			err = se.prettyPrintResults(ctx, sqlSch, rowIter)
			if err != nil {
				shell.Println(color.RedString(err.Error()))
			}
		}

		// TODO: there's a bug in the readline library when editing multi-line history entries.
		// Longer term we need to switch to a new readline library, like in this bug:
		// https://github.com/cockroachdb/cockroach/issues/15460
		// For now, we store all history entries as single-line strings to avoid the issue.
		singleLine := strings.ReplaceAll(query, "\n", " ")
		if err := shell.AddHistory(singleLine); err != nil {
			// TODO: handle better, like by turning off history writing for the rest of the session
			shell.Println(color.RedString(err.Error()))
		}
	})

	shell.Run()
	_ = iohelp.WriteLine(cli.CliOut, "Bye")

	return nil
}

// Returns a new auto completer with table names, column names, and SQL keywords.
func newCompleter(ctx context.Context, dEnv *env.DoltEnv) (*sqlCompleter, error) {
	var completionWords []string

	root, err := dEnv.WorkingRoot(ctx)
	if err != nil {
		return &sqlCompleter{}, nil
	}

	tableNames, err := root.GetTableNames(ctx)

	if err != nil {
		return nil, err
	}

	completionWords = append(completionWords, tableNames...)
	var columnNames []string
	for _, tableName := range tableNames {
		tbl, _, err := root.GetTable(ctx, tableName)

		if err != nil {
			return nil, err
		}

		sch, err := tbl.GetSchema(ctx)

		if err != nil {
			return nil, err
		}

		err = sch.GetAllCols().Iter(func(tag uint64, col schema.Column) (stop bool, err error) {
			completionWords = append(completionWords, col.Name)
			columnNames = append(columnNames, col.Name)
			return false, nil
		})

		if err != nil {
			return nil, err
		}
	}

	completionWords = append(completionWords, dsql.CommonKeywords...)

	return &sqlCompleter{
		allWords:    completionWords,
		columnNames: columnNames,
	}, nil
}

type sqlCompleter struct {
	allWords    []string
	columnNames []string
}

// Do function for autocompletion, defined by the Readline library. Mostly stolen from ishell.
func (c *sqlCompleter) Do(line []rune, pos int) (newLine [][]rune, length int) {
	var words []string
	if w, err := shlex.Split(string(line)); err == nil {
		words = w
	} else {
		// fall back
		words = strings.Fields(string(line))
	}

	var cWords []string
	prefix := ""
	lastWord := ""
	if len(words) > 0 && pos > 0 && line[pos-1] != ' ' {
		lastWord = words[len(words)-1]
		prefix = strings.ToLower(lastWord)
	} else if len(words) > 0 {
		lastWord = words[len(words)-1]
	}

	cWords = c.getWords(lastWord)

	var suggestions [][]rune
	for _, w := range cWords {
		lowered := strings.ToLower(w)
		if strings.HasPrefix(lowered, prefix) {
			suggestions = append(suggestions, []rune(strings.TrimPrefix(lowered, prefix)))
		}
	}
	if len(suggestions) == 1 && prefix != "" && string(suggestions[0]) == "" {
		suggestions = [][]rune{[]rune(" ")}
	}

	return suggestions, len(prefix)
}

// Simple suggestion function. Returns column name suggestions if the last word in the input has exactly one '.' in it,
// otherwise returns all tables, columns, and reserved words.
func (c *sqlCompleter) getWords(lastWord string) (s []string) {
	lastDot := strings.LastIndex(lastWord, ".")
	if lastDot > 0 && strings.Count(lastWord, ".") == 1 {
		alias := lastWord[:lastDot]
		return prepend(alias+".", c.columnNames)
	}

	return c.allWords
}

func prepend(s string, ss []string) []string {
	newSs := make([]string, len(ss))
	for i := range ss {
		newSs[i] = s + ss[i]
	}
	return newSs
}

// Processes a single query. The Root of the sqlEngine will be updated if necessary.
// Returns the schema and the row iterator for the results, which may be nil, and an error if one occurs.
func processQuery(ctx *sql.Context, query string, se *sqlEngine) (sql.Schema, sql.RowIter, error) {
	sqlStatement, err := sqlparser.Parse(query)
	if err == sqlparser.ErrEmpty {
		// silently skip empty statements
		return nil, nil, nil
	} else if err != nil {
		return nil, nil, err
	}

	switch s := sqlStatement.(type) {
	case *sqlparser.Select, *sqlparser.Insert, *sqlparser.Update, *sqlparser.OtherRead, *sqlparser.Show, *sqlparser.Explain, *sqlparser.Union:
		return se.query(ctx, query)
	case *sqlparser.Delete:
		err := se.checkThenDeleteAllRows(ctx, s)
		if err != nil {
			return nil, nil, err
		}
		return se.query(ctx, query)
	case *sqlparser.DDL:
		_, err := sqlparser.ParseStrictDDL(query)
		if err != nil {
			if se, ok := vterrors.AsSyntaxError(err); ok {
				return nil, nil, vterrors.SyntaxError{Message: "While Parsing DDL: " + se.Message, Position: se.Position, Statement: se.Statement}
			} else {
				return nil, nil, fmt.Errorf("Error parsing DDL: %v.", err.Error())
			}
		}
		return se.ddl(ctx, s, query)
	default:
		return nil, nil, fmt.Errorf("Unsupported SQL statement: '%v'.", query)
	}
}

type stats struct {
	rowsInserted   int
	rowsUpdated    int
	rowsDeleted    int
	unflushedEdits int
	unprintedEdits int
}

var batchEditStats = &stats{}
var displayStrLen int

const maxBatchSize = 200000
const updateInterval = 1000

func (s *stats) numUpdates() int {
	return s.rowsUpdated + s.rowsDeleted + s.rowsInserted
}

func (s *stats) shouldUpdateBatchModeOutput() bool {
	return s.unprintedEdits >= updateInterval
}

func (s *stats) shouldFlush() bool {
	return s.unflushedEdits >= maxBatchSize
}

func flushBatchedEdits(ctx *sql.Context, se *sqlEngine) error {
	err := se.iterDBs(func(_ string, db dsqle.Database) (bool, error) {
		err := db.Flush(ctx)

		if err != nil {
			return false, err
		}

		return false, nil
	})

	batchEditStats.unflushedEdits = 0

	return err
}

// Processes a single query in batch mode. The Root of the sqlEngine may or may not be changed.
func processBatchQuery(ctx *sql.Context, query string, se *sqlEngine) error {
	sqlStatement, err := sqlparser.Parse(query)
	if err == sqlparser.ErrEmpty {
		// silently skip empty statements
		return nil
	} else if err != nil {
		return fmt.Errorf("Error parsing SQL: %v.", err.Error())
	}

	if canProcessAsBatchInsert(sqlStatement) {
		err = processBatchInsert(ctx, se, query, sqlStatement)
		if err != nil {
			return err
		}
	} else {
		err := processNonInsertBatchQuery(ctx, se, query, sqlStatement)
		if err != nil {
			return err
		}
	}

	if batchEditStats.shouldUpdateBatchModeOutput() {
		updateBatchInsertOutput()
	}

	return nil
}

func processNonInsertBatchQuery(ctx *sql.Context, se *sqlEngine, query string, sqlStatement sqlparser.Statement) error {
	// We need to commit whatever batch edits we've accumulated so far before executing the query
	err := flushBatchedEdits(ctx, se)
	if err != nil {
		return err
	}

	sqlSch, rowIter, err := processQuery(ctx, query, se)
	if err != nil {
		return err
	}

	if rowIter != nil {
		defer rowIter.Close()
		err = mergeResultIntoStats(sqlStatement, rowIter, batchEditStats)
		if err != nil {
			return fmt.Errorf("error executing statement: %v", err.Error())
		}

		// Some statement types should print results, even in batch mode.
		switch sqlStatement.(type) {
		case *sqlparser.Select, *sqlparser.OtherRead, *sqlparser.Show, *sqlparser.Explain, *sqlparser.Union:
			if displayStrLen > 0 {
				// If we've been printing in batch mode, print a newline to put the regular output on its own line
				cli.Print("\n")
				displayStrLen = 0
			}
			err = se.prettyPrintResults(ctx, sqlSch, rowIter)
			if err != nil {
				return err
			}
		}
	}

	// And flush again afterwards, to make sure any following insert statements have the latest data
	return flushBatchedEdits(ctx, se)
}

func processBatchInsert(ctx *sql.Context, se *sqlEngine, query string, sqlStatement sqlparser.Statement) error {
	_, rowIter, err := se.query(ctx, query)
	if err != nil {
		return fmt.Errorf("Error inserting rows: %v", err.Error())
	}

	if rowIter != nil {
		defer rowIter.Close()
		err = mergeResultIntoStats(sqlStatement, rowIter, batchEditStats)
		if err != nil {
			return fmt.Errorf("Error inserting rows: %v", err.Error())
		}
	}

	if batchEditStats.shouldFlush() {
		return flushBatchedEdits(ctx, se)
	}

	return nil
}

// canProcessBatchInsert returns whether the given statement can be processed as a batch insert. Only simple inserts
// (inserting a list of values) can be processed in this way. Other kinds of insert (notably INSERT INTO SELECT AS) need
// a flushed root and can't benefit from batch optimizations.
func canProcessAsBatchInsert(sqlStatement sqlparser.Statement) bool {
	switch s := sqlStatement.(type) {
	case *sqlparser.Insert:
		if _, ok := s.Rows.(sqlparser.Values); ok {
			return true
		}
		return false
	default:
		return false
	}
}

func updateBatchInsertOutput() {
	displayStr := fmt.Sprintf("Rows inserted: %d Rows updated: %d Rows deleted: %d\n",
		batchEditStats.rowsInserted, batchEditStats.rowsUpdated, batchEditStats.rowsDeleted)
	displayStrLen = cli.DeleteAndPrint(displayStrLen, displayStr)
	batchEditStats.unprintedEdits = 0
}

// Updates the batch insert stats with the results of an INSERT, UPDATE, or DELETE statement.
func mergeResultIntoStats(statement sqlparser.Statement, rowIter sql.RowIter, s *stats) error {
	switch statement.(type) {
	case *sqlparser.Insert, *sqlparser.Delete, *sqlparser.Update:
		break
	default:
		return nil
	}

	for {
		row, err := rowIter.Next()
		if err == io.EOF {
			return nil
		} else if err != nil {
			return err
		} else {
			numRowsUpdated := row[0].(int64)
			s.unflushedEdits += int(numRowsUpdated)
			s.unprintedEdits += int(numRowsUpdated)
			switch statement.(type) {
			case *sqlparser.Insert:
				s.rowsInserted += int(numRowsUpdated)
			case *sqlparser.Delete:
				s.rowsDeleted += int(numRowsUpdated)
			case *sqlparser.Update:
				s.rowsUpdated += int(numRowsUpdated)
			}
		}
	}
}

type resultFormat byte

const (
	formatTabular resultFormat = iota
	formatCsv
)

type sqlEngine struct {
	dbs          map[string]dsqle.Database
	mrEnv        env.MultiRepoEnv
	engine       *sqle.Engine
	resultFormat resultFormat
}

var ErrDBNotFoundKind = errors.NewKind("database '%s' not found")

// sqlEngine packages up the context necessary to run sql queries against sqle.
func newSqlEngine(sqlCtx *sql.Context, mrEnv env.MultiRepoEnv, roots map[string]*doltdb.RootValue, format resultFormat, dbs ...dsqle.Database) (*sqlEngine, error) {
	engine := sqle.NewDefault()
	engine.AddDatabase(sql.NewInformationSchemaDatabase(engine.Catalog))

	nameToDB := make(map[string]dsqle.Database)
	for _, db := range dbs {
		nameToDB[db.Name()] = db
		root := roots[db.Name()]
		engine.AddDatabase(db)
		err := db.SetRoot(sqlCtx, root)
		if err != nil {
			return nil, err
		}

		sqlCtx.RegisterIndexDriver(dsqle.NewDoltIndexDriver(db))

		err = dsqle.RegisterSchemaFragments(sqlCtx, db, root)

		if err != nil {
			return nil, err
		}
	}

	err := sqlCtx.LoadIndexes(sqlCtx, engine.Catalog.AllDatabases())
	if err != nil {
		return nil, err
	}

	return &sqlEngine{nameToDB, mrEnv, engine, format}, nil
}

func (se *sqlEngine) getDB(name string) (dsqle.Database, error) {
	db, ok := se.dbs[name]

	if !ok {
		return dsqle.Database{}, ErrDBNotFoundKind.New(name)
	}

	return db, nil
}

func (se *sqlEngine) iterDBs(cb func(name string, db dsqle.Database) (stop bool, err error)) error {
	for name, db := range se.dbs {
		stop, err := cb(name, db)

		if err != nil {
			return err
		}

		if stop {
			break
		}
	}

	return nil
}

func (se *sqlEngine) getRoots(sqlCtx *sql.Context) (map[string]*doltdb.RootValue, error) {
	newRoots := make(map[string]*doltdb.RootValue)
	for name := range se.mrEnv {
		db, err := se.getDB(name)

		if err != nil {
			return nil, err
		}

		newRoots[name], err = db.GetRoot(sqlCtx)

		if err != nil {
			return nil, err
		}
	}

	return newRoots, nil
}

// Execute a SQL statement and return values for printing.
func (se *sqlEngine) query(ctx *sql.Context, query string) (sql.Schema, sql.RowIter, error) {
	return se.engine.Query(ctx, query)
}

// Pretty prints the output of the new SQL engine
func (se *sqlEngine) prettyPrintResults(ctx context.Context, sqlSch sql.Schema, rowIter sql.RowIter) error {
	var chanErr error
	doltSch, err := dsqle.SqlSchemaToDoltResultSchema(sqlSch)
	if err != nil {
		return err
	}

	untypedSch, err := untyped.UntypeUnkeySchema(doltSch)
	if err != nil {
		return err
	}

	rowChannel := make(chan row.Row)
	p := pipeline.NewPartialPipeline(pipeline.InFuncForChannel(rowChannel))

	nbf := types.Format_Default
	go func() {
		defer close(rowChannel)
		var sqlRow sql.Row
		for sqlRow, chanErr = rowIter.Next(); chanErr == nil; sqlRow, chanErr = rowIter.Next() {
			taggedVals := make(row.TaggedValues)
			for i, col := range sqlRow {
				if col != nil {
					taggedVals[uint64(i)] = types.String(fmt.Sprintf("%v", col))
				}
			}

			var r row.Row
			r, chanErr = row.New(nbf, untypedSch, taggedVals)

			if chanErr == nil {
				rowChannel <- r
			}
		}
	}()

	nullPrinter := nullprinter.NewNullPrinter(untypedSch)
	p.AddStage(pipeline.NewNamedTransform(nullprinter.NULL_PRINTING_STAGE, nullPrinter.ProcessRow))

	if se.resultFormat == formatTabular {
		autoSizeTransform := fwt.NewAutoSizingFWTTransformer(untypedSch, fwt.PrintAllWhenTooLong, 10000)
		p.AddStage(pipeline.NamedTransform{Name: fwtStageName, Func: autoSizeTransform.TransformToFWT})
	}

	// Redirect output to the CLI
	cliWr := iohelp.NopWrCloser(cli.CliOut)

	var wr table.TableWriteCloser

	switch se.resultFormat {
	case formatTabular:
		wr, err = tabular.NewTextTableWriter(cliWr, untypedSch)
	case formatCsv:
		wr, err = csv.NewCSVWriter(cliWr, untypedSch, csv.NewCSVInfo())
	default:
		panic("unimplemented output format type")
	}

	if err != nil {
		return err
	}

	p.RunAfter(func() { wr.Close(ctx) })

	cliSink := pipeline.ProcFuncForWriter(ctx, wr)
	p.SetOutput(cliSink)

	p.SetBadRowCallback(func(tff *pipeline.TransformRowFailure) (quit bool) {
		cli.PrintErrln(color.RedString("error: failed to transform row %s.", row.Fmt(ctx, tff.Row, untypedSch)))
		return true
	})

	colNames, err := schema.ExtractAllColNames(untypedSch)

	if err != nil {
		return err
	}

	r, err := untyped.NewRowFromTaggedStrings(nbf, untypedSch, colNames)

	if err != nil {
		return err
	}

	// Insert the table header row at the appropriate stage
	if se.resultFormat == formatTabular {
		p.InjectRow(fwtStageName, r)
	}

	p.Start()
	if err := p.Wait(); err != nil {
		return fmt.Errorf("error processing results: %v", err)
	}

	if chanErr != io.EOF {
		return fmt.Errorf("error processing results: %v", chanErr)
	}

	return nil
}

// Checks if the query is a naked delete and then deletes all rows if so. Returns true if it did so, false otherwise.
func (se *sqlEngine) checkThenDeleteAllRows(ctx *sql.Context, s *sqlparser.Delete) error {
	if s.Where == nil && s.Limit == nil && s.Partitions == nil && len(s.TableExprs) == 1 {
		if ate, ok := s.TableExprs[0].(*sqlparser.AliasedTableExpr); ok {
			if ste, ok := ate.Expr.(sqlparser.TableName); ok {
				dbName := ctx.Session.GetCurrentDatabase()
				if !ste.Qualifier.IsEmpty() {
					dbName = ste.Qualifier.String()
				}

				roots, err := se.getRoots(ctx)
				if err != nil {
					return err
				}

				root, ok := roots[dbName]

				if err != nil {
					return err
				}

				tName := ste.Name.String()
				table, ok, err := root.GetTable(ctx, tName)
				if err == nil && ok {

					// Let the SQL engine handle system table deletes to avoid duplicating business logic here
					if doltdb.HasDoltPrefix(tName) {
						return err
					}

					rowData, err := table.GetRowData(ctx)
					if err != nil {
						return err
					}

					printRowIter := sql.RowsToRowIter(sql.NewRow(rowData.Len()))

					emptyMap, err := types.NewMap(ctx, root.VRW())
					if err != nil {
						return err
					}

					newTable, err := table.UpdateRows(ctx, emptyMap)
					if err != nil {
						return err
					}
<<<<<<< HEAD

					newRoot, err := doltdb.PutTable(ctx, root, root.VRW(), tName, newTable)
=======
					newRoot, err := root.PutTable(ctx, tName, newTable)
>>>>>>> 12a53cb3
					if err != nil {
						return err
					}

					_ = se.prettyPrintResults(ctx, sql.Schema{{Name: "updated", Type: sql.Uint64}}, printRowIter)

					db, err := se.getDB(dbName)
					if err != nil {
						return err
					}

					return db.SetRoot(ctx, newRoot)
				}
			}
		}
	}

	return nil
}

// Executes a SQL DDL statement (create, update, etc.). Updates the new root value in
// the sqlEngine if necessary.
func (se *sqlEngine) ddl(ctx *sql.Context, ddl *sqlparser.DDL, query string) (sql.Schema, sql.RowIter, error) {
	switch ddl.Action {
	case sqlparser.CreateStr, sqlparser.DropStr, sqlparser.AlterStr, sqlparser.RenameStr:
		_, ri, err := se.query(ctx, query)
		if err == nil {
			ri.Close()
		}
		return nil, nil, err
	default:
		return nil, nil, fmt.Errorf("Unhandled DDL action %v in query %v", ddl.Action, query)
	}
}<|MERGE_RESOLUTION|>--- conflicted
+++ resolved
@@ -1227,12 +1227,8 @@
 					if err != nil {
 						return err
 					}
-<<<<<<< HEAD
-
-					newRoot, err := doltdb.PutTable(ctx, root, root.VRW(), tName, newTable)
-=======
+
 					newRoot, err := root.PutTable(ctx, tName, newTable)
->>>>>>> 12a53cb3
 					if err != nil {
 						return err
 					}
