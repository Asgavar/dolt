// Copyright 2019 Liquidata, Inc.
//
// Licensed under the Apache License, Version 2.0 (the "License");
// you may not use this file except in compliance with the License.
// You may obtain a copy of the License at
//
//     http://www.apache.org/licenses/LICENSE-2.0
//
// Unless required by applicable law or agreed to in writing, software
// distributed under the License is distributed on an "AS IS" BASIS,
// WITHOUT WARRANTIES OR CONDITIONS OF ANY KIND, either express or implied.
// See the License for the specific language governing permissions and
// limitations under the License.

package actions

import (
	"context"
	"sort"

	"github.com/liquidata-inc/dolt/go/libraries/doltcore/doltdb"
	"github.com/liquidata-inc/dolt/go/libraries/doltcore/env"
)

type TableDiffType int

const (
	AddedTable TableDiffType = iota
	ModifiedTable
	RemovedTable
)

type TableDiffs struct {
	NumAdded    int
	NumModified int
	NumRemoved  int
	TableToType map[string]TableDiffType
	Tables      []string
}

type DocDiffType int

const (
	AddedDoc DocDiffType = iota
	ModifiedDoc
	RemovedDoc
)

type DocDiffs struct {
	NumAdded    int
	NumModified int
	NumRemoved  int
	DocToType   map[string]DocDiffType
	Docs        []string
}

func NewTableDiffs(ctx context.Context, newer, older *doltdb.RootValue) (*TableDiffs, error) {
	added, modified, removed, err := newer.TableDiff(ctx, older)

	if err != nil {
		return nil, err
	}

	var tbls []string
	tbls = append(tbls, added...)
	tbls = append(tbls, modified...)
	tbls = append(tbls, removed...)
	sort.Strings(tbls)

	tblToType := make(map[string]TableDiffType)
	for _, tbl := range added {
		tblToType[tbl] = AddedTable
	}

	for _, tbl := range modified {
		tblToType[tbl] = ModifiedTable
	}

	for _, tbl := range removed {
		tblToType[tbl] = RemovedTable
	}

	return &TableDiffs{len(added), len(modified), len(removed), tblToType, tbls}, err
}

func (td *TableDiffs) Len() int {
	return len(td.Tables)
}

func GetTableDiffs(ctx context.Context, dEnv *env.DoltEnv) (*TableDiffs, *TableDiffs, error) {
	headRoot, err := dEnv.HeadRoot(ctx)

	if err != nil {
		return nil, nil, RootValueUnreadable{HeadRoot, err}
	}

	stagedRoot, err := dEnv.StagedRoot(ctx)

	if err != nil {
		return nil, nil, RootValueUnreadable{StagedRoot, err}
	}

	workingRoot, err := dEnv.WorkingRoot(ctx)

	if err != nil {
		return nil, nil, RootValueUnreadable{WorkingRoot, err}
	}

	stagedDiffs, err := NewTableDiffs(ctx, stagedRoot, headRoot)

	if err != nil {
		return nil, nil, err
	}

	notStagedDiffs, err := NewTableDiffs(ctx, workingRoot, stagedRoot)

	if err != nil {
		return nil, nil, err
	}

	return stagedDiffs, notStagedDiffs, nil
}

func NewDocDiffs(ctx context.Context, dEnv *env.DoltEnv, older *doltdb.RootValue, newer *doltdb.RootValue, docDetails []*doltdb.DocDetails) (*DocDiffs, error) {
	var added []string
	var modified []string
	var removed []string
	if older != nil {
		if newer == nil {
			a, m, r, err := older.DocDiff(ctx, nil, &docDetails)
			if err != nil {
				return nil, err
			}
			added = a
			modified = m
			removed = r
		} else {
			a, m, r, err := older.DocDiff(ctx, newer, &docDetails)
			if err != nil {
				return nil, err
			}
			added = a
			modified = m
			removed = r
		}
	}
	var docs []string
	docs = append(docs, added...)
	docs = append(docs, modified...)
	docs = append(docs, removed...)
	sort.Strings(docs)

	docsToType := make(map[string]DocDiffType)
	for _, nt := range added {
		docsToType[nt] = AddedDoc
	}

	for _, nt := range modified {
		docsToType[nt] = ModifiedDoc
	}

	for _, nt := range removed {
		docsToType[nt] = RemovedDoc
	}

	return &DocDiffs{len(added), len(modified), len(removed), docsToType, docs}, nil
}

func (nd *DocDiffs) Len() int {
	return len(nd.Docs)
}

<<<<<<< HEAD
// GetDocDiffs retrieves staged and unstaged DocDiffs. If the `stage` param is true,
// The docs will be added to the working root before getting diffs. If docDetails are nil, we return diffs of all docs.
// If docDetails are provided, we only retrieve the diffs of the provided docs.
func GetDocDiffs(ctx context.Context, dEnv *env.DoltEnv, stage bool, docDetails *[]*doltdb.DocDetails) (*DocDiffs, *DocDiffs, error) {
	if docDetails == nil {
		docs, err := dEnv.GetAllValidDocDetails()
		if err != nil {
			return nil, nil, err
		}
		docDetails = &docs
=======
func GetDocDiffs(ctx context.Context, dEnv *env.DoltEnv, stage bool) (*DocDiffs, *DocDiffs, error) {
	licenseText, err := dEnv.GetLocalFileText(env.LicenseFile)

	if err != nil {
		return nil, nil, err
	}

	readmeText, err := dEnv.GetLocalFileText(env.ReadmeFile)

	if err != nil {
		return nil, nil, err
	}

	docDetails := []*doltdb.DocDetails{
		&doltdb.DocDetails{NewerText: licenseText, DocPk: doltdb.LicensePk},
		&doltdb.DocDetails{NewerText: readmeText, DocPk: doltdb.ReadmePk},
>>>>>>> eddc5d71
	}

	if stage {
		err := dEnv.PutDocsToWorking(ctx, *docDetails)
		if err != nil {
			return nil, nil, err
		}
	}

	workingRoot, err := dEnv.WorkingRoot(ctx)
	if err != nil {
		return nil, nil, err
	}

	notStagedDocDiffs, err := NewDocDiffs(ctx, dEnv, workingRoot, nil, *docDetails)
	if err != nil {
		return nil, nil, err
	}

	headRoot, err := dEnv.HeadRoot(ctx)
	if err != nil {
		return nil, nil, err
	}

	stagedRoot, err := dEnv.StagedRoot(ctx)
	if err != nil {
		return nil, nil, err
	}

<<<<<<< HEAD
	stagedDocDiffs, err := NewDocDiffs(ctx, dEnv, headRoot, stagedRoot, *docDetails)
=======
	stagedDocDiffs, err := NewDocDiffs(ctx, dEnv, headRoot, stagedRoot, nil)
>>>>>>> eddc5d71
	if err != nil {
		return nil, nil, err
	}

	return stagedDocDiffs, notStagedDocDiffs, nil
}<|MERGE_RESOLUTION|>--- conflicted
+++ resolved
@@ -170,7 +170,6 @@
 	return len(nd.Docs)
 }
 
-<<<<<<< HEAD
 // GetDocDiffs retrieves staged and unstaged DocDiffs. If the `stage` param is true,
 // The docs will be added to the working root before getting diffs. If docDetails are nil, we return diffs of all docs.
 // If docDetails are provided, we only retrieve the diffs of the provided docs.
@@ -181,24 +180,6 @@
 			return nil, nil, err
 		}
 		docDetails = &docs
-=======
-func GetDocDiffs(ctx context.Context, dEnv *env.DoltEnv, stage bool) (*DocDiffs, *DocDiffs, error) {
-	licenseText, err := dEnv.GetLocalFileText(env.LicenseFile)
-
-	if err != nil {
-		return nil, nil, err
-	}
-
-	readmeText, err := dEnv.GetLocalFileText(env.ReadmeFile)
-
-	if err != nil {
-		return nil, nil, err
-	}
-
-	docDetails := []*doltdb.DocDetails{
-		&doltdb.DocDetails{NewerText: licenseText, DocPk: doltdb.LicensePk},
-		&doltdb.DocDetails{NewerText: readmeText, DocPk: doltdb.ReadmePk},
->>>>>>> eddc5d71
 	}
 
 	if stage {
@@ -228,11 +209,7 @@
 		return nil, nil, err
 	}
 
-<<<<<<< HEAD
-	stagedDocDiffs, err := NewDocDiffs(ctx, dEnv, headRoot, stagedRoot, *docDetails)
-=======
 	stagedDocDiffs, err := NewDocDiffs(ctx, dEnv, headRoot, stagedRoot, nil)
->>>>>>> eddc5d71
 	if err != nil {
 		return nil, nil, err
 	}
